<<<<<<< HEAD
=======
//! Provides the core abstractions [`Prototypical`] and [`Prototype`] for implementing prototypical structs.
use std::fmt::Formatter;
use std::iter::Rev;
use std::slice::Iter;

>>>>>>> b93a1702
use bevy::ecs::prelude::Commands;
use bevy::ecs::system::EntityCommands;
use bevy::prelude::{AssetServer, Res};
use indexmap::IndexSet;
use std::fmt::Debug;
use std::slice::Iter;

use crate::components::ComponentList;
use crate::prelude::TemplateList;
use crate::{
    components::ProtoComponent, data::ProtoCommands, data::ProtoData, utils::handle_cycle,
};

/// Allows access to a prototype's name and components so that it can be spawned in
pub trait Prototypical: 'static + Send + Sync {
    /// The name of the prototype
    ///
    /// This should be unique amongst all prototypes in the world
    fn name(&self) -> &str;

<<<<<<< HEAD
    /// The list of parent templates (if any)
    fn templates(&self) -> Option<&TemplateList> {
        None
=======
    /// The names of the parent templates (if any).
    fn templates(&self) -> &[String] {
        &[]
    }

    /// The names of the parent templates (if any) in reverse order.
    fn templates_rev(&self) -> Rev<Iter<'_, String>> {
        self.templates().iter().rev()
>>>>>>> b93a1702
    }

    /// Returns an iterator of [`ProtoComponent`] trait objects.
    fn iter_components(&self) -> Iter<'_, Box<dyn ProtoComponent>>;

    /// Creates [`ProtoCommands`] used to modify the given entity.
    ///
    /// # Arguments
    ///
    /// * `entity`: The entity commands
    /// * `data`: The prototype data in this world
    ///
    fn create_commands<'w, 's, 'a, 'p>(
        &'p self,
        entity: EntityCommands<'w, 's, 'a>,
        data: &'p Res<ProtoData>,
    ) -> ProtoCommands<'w, 's, 'a, 'p>;

    /// Spawns an entity with this prototype's component structure.
    ///
    /// # Arguments
    ///
    /// * `commands`: The world `Commands`
    /// * `data`: The prototype data in this world
    /// * `asset_server`: The asset server
    ///
    /// # Examples
    ///
    /// ```
    /// use bevy::prelude::*;
    /// use bevy_proto::prelude::{ProtoData, Prototype, Prototypical};
    ///
    /// fn setup_system(mut commands: Commands, data: Res<ProtoData>, asset_server: &Res<AssetServer>) {
    ///     let proto: Prototype = serde_yaml::from_str(r#"
    ///     name: My Prototype
    ///     components:
    ///       - type: SomeMarkerComponent
    ///       - type: SomeComponent
    ///         value:
    ///           - speed: 10.0
    ///     "#).unwrap();
    ///
    ///     let entity = proto.spawn(&mut commands, &data, &asset_server).id();
    ///
    ///     // ...
    /// }
    ///
    /// ```
    fn spawn<'w, 's, 'a, 'p>(
        &'p self,
        commands: &'a mut Commands<'w, 's>,
        data: &Res<ProtoData>,
        asset_server: &Res<AssetServer>,
    ) -> EntityCommands<'w, 's, 'a> {
        let entity = commands.spawn();
        self.insert(entity, data, asset_server)
    }

    /// Inserts this prototype's component structure to the given entity.
    ///
    /// __Note:__ This _will_ override existing components of the same type.
    ///
    /// # Arguments
    ///
    /// * `entity`: The `EntityCommands` for a given entity
    /// * `data`: The prototype data in this world
    /// * `asset_server`: The asset server
    ///
    /// # Examples
    ///
    /// ```
    /// use bevy::prelude::*;
    /// use bevy_proto::prelude::{ProtoData, Prototype, Prototypical};
    ///
    /// #[derive(Component)]
    /// struct Player(pub Entity);
    ///
    /// fn setup_system(mut commands: Commands, data: Res<ProtoData>, asset_server: &Res<AssetServer>, player: Query<&Player>) {
    ///     let proto: Prototype = serde_yaml::from_str(r#"
    ///     name: My Prototype
    ///     components:
    ///       - type: SomeMarkerComponent
    ///       - type: SomeComponent
    ///         value:
    ///           - speed: 10.0
    ///     "#).unwrap();
    ///
    ///     // Get the EntityCommands for the player entity
    ///     let entity = commands.entity(player.single().0);
    ///
    ///     // Insert the new components
    ///     let entity = proto.insert(entity, &data, &asset_server).id();
    ///
    ///     // ...
    /// }
    ///
    /// ```
    fn insert<'w, 's, 'a, 'p>(
        &'p self,
        entity: EntityCommands<'w, 's, 'a>,
        data: &Res<ProtoData>,
        asset_server: &Res<AssetServer>,
    ) -> EntityCommands<'w, 's, 'a> {
        let mut proto_commands = self.create_commands(entity, data);

        spawn_internal(
            self.name(),
            self.templates(),
            self.iter_components(),
            &mut proto_commands,
            data,
            asset_server,
            &mut IndexSet::default(),
        );

        proto_commands.into()
    }
}

/// Internal method used for recursing up the template hierarchy and spawning components
/// from the top to the bottom
fn spawn_internal<'a>(
    name: &'a str,
    templates: Option<&TemplateList>,
    components: Iter<'a, Box<dyn ProtoComponent>>,
    proto_commands: &mut ProtoCommands,
    data: &'a Res<ProtoData>,
    asset_server: &Res<AssetServer>,
    traversed: &mut IndexSet<&'a str>,
) {
    // We insert first on the off chance that someone made a prototype its own template...
    traversed.insert(name);

    if let Some(templates) = templates {
        for template in templates.iter_inheritance_order() {
            if traversed.contains(template.as_str()) {
                // ! === Found Circular Dependency === ! //
                handle_cycle!(
                    template,
                    traversed,
                    "For now, the rest of the spawn has been skipped."
                );

                continue;
            }

            // === Spawn Template === //
            if let Some(parent) = data.get_prototype(template) {
                spawn_internal(
                    parent.name(),
                    parent.templates(),
                    parent.iter_components(),
                    proto_commands,
                    data,
                    asset_server,
                    traversed,
                );
            }
        }
    }

    // === Spawn Self === //
    for component in components {
        component.insert_self(proto_commands, asset_server);
    }
}

<<<<<<< HEAD
/// The default prototype object, providing the basics for the prototype system
#[derive(Debug, PartialEq)]
=======
/// The default prototype object, providing the basics for the prototype system.
#[derive(Serialize, Deserialize)]
>>>>>>> b93a1702
pub struct Prototype {
    /// The name of this prototype.
    pub name: String,
    /// The names of this prototype's templates (if any).
    ///
<<<<<<< HEAD
    /// See [`TemplateListDeserializer`](crate::serde::TemplateListDeserializer) to
    /// find out how these names are deserialized.
    pub templates: TemplateList,
    /// The components belonging to this prototype
    pub components: ComponentList,
=======
    /// See [`deserialize_templates_list`] for how these names are deserialized.
    #[serde(default)]
    #[serde(alias = "template")]
    #[serde(deserialize_with = "deserialize_templates_list")]
    pub templates: Vec<String>,
    /// The components belonging to this prototype.
    #[serde(default)]
    pub components: Vec<Box<dyn ProtoComponent>>,
>>>>>>> b93a1702
}

impl Prototypical for Prototype {
    fn name(&self) -> &str {
        &self.name
    }

    fn templates(&self) -> Option<&TemplateList> {
        Some(&self.templates)
    }

    fn iter_components(&self) -> Iter<'_, Box<dyn ProtoComponent>> {
        self.components.iter()
    }

    fn create_commands<'w, 's, 'a, 'p>(
        &'p self,
        entity: EntityCommands<'w, 's, 'a>,
        data: &'p Res<ProtoData>,
    ) -> ProtoCommands<'w, 's, 'a, 'p> {
        data.get_commands(self, entity)
    }
<<<<<<< HEAD
=======
}

/// A function used to deserialize a list of templates.
///
/// A template list can take on the following forms:
///
/// * Inline List:
///   > ```yaml
///   > templates: [ A, B, C ]
///   > ```
/// * Multi-Line List:
///   > ```yaml
///   > templates:
///   >   - A
///   >   - B
///   >   - C
///   > ```
/// * Comma-Separated String:
///   > ```yaml
///   > templates: A, B, C # OR: "A, B, C"
///   > ```
pub fn deserialize_templates_list<'de, D>(deserializer: D) -> Result<Vec<String>, D::Error>
where
    D: Deserializer<'de>,
{
    struct TemplatesList;

    impl<'de> Visitor<'de> for TemplatesList {
        type Value = Vec<String>;

        fn expecting(&self, formatter: &mut Formatter) -> std::fmt::Result {
            formatter.write_str("string or vec")
        }

        fn visit_str<E>(self, v: &str) -> Result<Self::Value, E>
        where
            E: Error,
        {
            // Split string by commas
            // Allowing for: "A, B, C" to become [A, B, C]
            Ok(v.split(',').map(|s| s.trim().to_string()).collect())
        }

        fn visit_seq<A>(self, seq: A) -> Result<Self::Value, A::Error>
        where
            A: SeqAccess<'de>,
        {
            Deserialize::deserialize(de::value::SeqAccessDeserializer::new(seq))
        }
    }

    deserializer.deserialize_any(TemplatesList)
>>>>>>> b93a1702
}<|MERGE_RESOLUTION|>--- conflicted
+++ resolved
@@ -1,11 +1,4 @@
-<<<<<<< HEAD
-=======
 //! Provides the core abstractions [`Prototypical`] and [`Prototype`] for implementing prototypical structs.
-use std::fmt::Formatter;
-use std::iter::Rev;
-use std::slice::Iter;
-
->>>>>>> b93a1702
 use bevy::ecs::prelude::Commands;
 use bevy::ecs::system::EntityCommands;
 use bevy::prelude::{AssetServer, Res};
@@ -26,20 +19,9 @@
     /// This should be unique amongst all prototypes in the world
     fn name(&self) -> &str;
 
-<<<<<<< HEAD
-    /// The list of parent templates (if any)
+    /// The names of the parent templates (if any).
     fn templates(&self) -> Option<&TemplateList> {
         None
-=======
-    /// The names of the parent templates (if any).
-    fn templates(&self) -> &[String] {
-        &[]
-    }
-
-    /// The names of the parent templates (if any) in reverse order.
-    fn templates_rev(&self) -> Rev<Iter<'_, String>> {
-        self.templates().iter().rev()
->>>>>>> b93a1702
     }
 
     /// Returns an iterator of [`ProtoComponent`] trait objects.
@@ -207,34 +189,18 @@
     }
 }
 
-<<<<<<< HEAD
-/// The default prototype object, providing the basics for the prototype system
+/// The default prototype object, providing the basics for the prototype system.
 #[derive(Debug, PartialEq)]
-=======
-/// The default prototype object, providing the basics for the prototype system.
-#[derive(Serialize, Deserialize)]
->>>>>>> b93a1702
 pub struct Prototype {
     /// The name of this prototype.
     pub name: String,
     /// The names of this prototype's templates (if any).
     ///
-<<<<<<< HEAD
     /// See [`TemplateListDeserializer`](crate::serde::TemplateListDeserializer) to
     /// find out how these names are deserialized.
     pub templates: TemplateList,
-    /// The components belonging to this prototype
+    /// The components belonging to this prototype.
     pub components: ComponentList,
-=======
-    /// See [`deserialize_templates_list`] for how these names are deserialized.
-    #[serde(default)]
-    #[serde(alias = "template")]
-    #[serde(deserialize_with = "deserialize_templates_list")]
-    pub templates: Vec<String>,
-    /// The components belonging to this prototype.
-    #[serde(default)]
-    pub components: Vec<Box<dyn ProtoComponent>>,
->>>>>>> b93a1702
 }
 
 impl Prototypical for Prototype {
@@ -257,59 +223,4 @@
     ) -> ProtoCommands<'w, 's, 'a, 'p> {
         data.get_commands(self, entity)
     }
-<<<<<<< HEAD
-=======
-}
-
-/// A function used to deserialize a list of templates.
-///
-/// A template list can take on the following forms:
-///
-/// * Inline List:
-///   > ```yaml
-///   > templates: [ A, B, C ]
-///   > ```
-/// * Multi-Line List:
-///   > ```yaml
-///   > templates:
-///   >   - A
-///   >   - B
-///   >   - C
-///   > ```
-/// * Comma-Separated String:
-///   > ```yaml
-///   > templates: A, B, C # OR: "A, B, C"
-///   > ```
-pub fn deserialize_templates_list<'de, D>(deserializer: D) -> Result<Vec<String>, D::Error>
-where
-    D: Deserializer<'de>,
-{
-    struct TemplatesList;
-
-    impl<'de> Visitor<'de> for TemplatesList {
-        type Value = Vec<String>;
-
-        fn expecting(&self, formatter: &mut Formatter) -> std::fmt::Result {
-            formatter.write_str("string or vec")
-        }
-
-        fn visit_str<E>(self, v: &str) -> Result<Self::Value, E>
-        where
-            E: Error,
-        {
-            // Split string by commas
-            // Allowing for: "A, B, C" to become [A, B, C]
-            Ok(v.split(',').map(|s| s.trim().to_string()).collect())
-        }
-
-        fn visit_seq<A>(self, seq: A) -> Result<Self::Value, A::Error>
-        where
-            A: SeqAccess<'de>,
-        {
-            Deserialize::deserialize(de::value::SeqAccessDeserializer::new(seq))
-        }
-    }
-
-    deserializer.deserialize_any(TemplatesList)
->>>>>>> b93a1702
 }