--- conflicted
+++ resolved
@@ -74,17 +74,12 @@
 //!
 extern crate bevy_proto_derive;
 
-<<<<<<< HEAD
-=======
-mod components;
 pub use bevy_proto_derive::ProtoComponent;
 pub use components::ProtoComponent;
-mod plugin;
 pub use plugin::ProtoPlugin;
-mod prototype;
-pub use prototype::{deserialize_templates_list, Prototype, Prototypical};
+pub use prototype::Prototype;
+pub use prototypical::Prototypical;
 
->>>>>>> d8196e10
 pub mod data;
 #[macro_use]
 mod utils;
@@ -95,6 +90,8 @@
 mod errors;
 mod loader;
 mod manager;
+mod plugin;
+mod prototype;
 mod prototypical;
 mod serde;
 mod templates;
@@ -102,20 +99,15 @@
 pub mod prelude {
     //! Includes all public types and the macro to derive [`ProtoComponent`](super::components::ProtoComponent).
 
-    pub use super::components::ProtoComponent;
+    pub use super::components::{ComponentList, ProtoComponent, ReflectProtoComponent};
     pub use super::data::*;
-<<<<<<< HEAD
     pub use super::deps::DependencyMap;
     pub use super::errors::ProtoError;
     pub use super::manager::ProtoManager;
-    pub use super::plugin::*;
+    pub use super::plugin::ProtoPlugin;
     pub use super::prototype::Prototype;
     pub use super::prototypical::Prototypical;
     pub use super::templates::TemplateList;
-=======
-    pub use super::plugin::ProtoPlugin;
-    pub use super::prototype::{Prototype, Prototypical};
->>>>>>> d8196e10
     pub use bevy_proto_derive::*;
 }
 
